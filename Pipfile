[[source]]
url = "https://pypi.org/simple"
verify_ssl = true
name = "pypi"

[packages]
<<<<<<< HEAD
prefect = {extras = ["aws", "snowflake", "gcp"], version = "*"}
pandas = "*"
fastparquet = "*"
pyarrow = "*"
s3fs = {version = "~=0.4.0", extras = ["boto3"]}
sagemaker = "*"
elasticsearch = "==7.*"
elasticsearch-dsl = "==7.*"
requests-aws4auth = "*"
=======
prefect = {extras = ["aws", "snowflake", "gcp"], version = "==1.1.0"}
pandas = "==1.4.1"
fastparquet = "==0.8.0"
pyarrow = "==7.0.0"
s3fs = {version = "==0.4.2", extras = ["boto3"]}
sagemaker = "==2.80.0"
>>>>>>> 781a4a00

[dev-packages]
graphviz = "==0.19.1"
pytest = "==7.1.1"

[requires]
python_version = "3.9"<|MERGE_RESOLUTION|>--- conflicted
+++ resolved
@@ -4,7 +4,6 @@
 name = "pypi"
 
 [packages]
-<<<<<<< HEAD
 prefect = {extras = ["aws", "snowflake", "gcp"], version = "*"}
 pandas = "*"
 fastparquet = "*"
@@ -14,14 +13,6 @@
 elasticsearch = "==7.*"
 elasticsearch-dsl = "==7.*"
 requests-aws4auth = "*"
-=======
-prefect = {extras = ["aws", "snowflake", "gcp"], version = "==1.1.0"}
-pandas = "==1.4.1"
-fastparquet = "==0.8.0"
-pyarrow = "==7.0.0"
-s3fs = {version = "==0.4.2", extras = ["boto3"]}
-sagemaker = "==2.80.0"
->>>>>>> 781a4a00
 
 [dev-packages]
 graphviz = "==0.19.1"
