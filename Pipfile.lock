--- conflicted
+++ resolved
@@ -1,11 +1,7 @@
 {
     "_meta": {
         "hash": {
-<<<<<<< HEAD
             "sha256": "761c5fa531878d907847da37bea29a0bcd5b978653932e99a301f07df1d84a6f"
-=======
-            "sha256": "5a65bf2ae29fcd563c0d2ae9a1fca5e18bd11c801c9cd45ea140fcb8faf670de"
->>>>>>> 781a4a00
         },
         "pipfile-spec": 6,
         "requires": {
@@ -37,7 +33,6 @@
         },
         "boto3": {
             "hashes": [
-<<<<<<< HEAD
                 "sha256:39195734d887bf906629bda9248637f1715522da457a304aa83936b449dd3d8c",
                 "sha256:61375a673f3a293ea6f9d94c1b781c3bb19233093001a998a4e0bf7b3a67ae33"
             ],
@@ -51,21 +46,6 @@
             ],
             "markers": "python_version >= '3.6'",
             "version": "==1.24.25"
-=======
-                "sha256:788aa3281e91413bc201268a251c9d4ca2e9deb3a4af74daea2389cf66e5132e",
-                "sha256:ca37b9b4ade72f6d4fa2b7bee584dd5b1c7585f07f22ff1edbc9ecc0c4173b1f"
-            ],
-            "markers": "python_version >= '3.6'",
-            "version": "==1.21.28"
-        },
-        "botocore": {
-            "hashes": [
-                "sha256:03c41d26d1e765380b8175d4b136d3144aa051f17a86eebfdf9a885a5a9a6a72",
-                "sha256:102eb24b44d473adea6bb8728b20fb9547fa5858c3293df7cad67ef17ea736a7"
-            ],
-            "markers": "python_version >= '3.6'",
-            "version": "==1.24.28"
->>>>>>> 781a4a00
         },
         "cachetools": {
             "hashes": [
@@ -147,19 +127,11 @@
         },
         "click": {
             "hashes": [
-<<<<<<< HEAD
                 "sha256:6a7a62563bbfabfda3a38f3023a1db4a35978c0abd76f6c9605ecd6554d6d9b1",
                 "sha256:8458d7b1287c5fb128c90e23381cf99dcde74beaf6c7ff6384ce84d6fe090adb"
             ],
             "markers": "python_version >= '3.6'",
             "version": "==8.0.4"
-=======
-                "sha256:19a4baa64da924c5e0cd889aba8e947f280309f1a2ce0947a3e3a7bcb7cc72d6",
-                "sha256:977c213473c7665d3aa092b41ff12063227751c41d7b17165013e10069cc5cd2"
-            ],
-            "markers": "python_version >= '3.7'",
-            "version": "==8.1.0"
->>>>>>> 781a4a00
         },
         "cloudpickle": {
             "hashes": [
@@ -323,24 +295,16 @@
         "fastparquet": {
             "hashes": [
                 "sha256:04430dfe396559395bd6347b107e9cd5f801e67739c6f7c8f72e0f194098f88b",
-<<<<<<< HEAD
                 "sha256:076c5cb39221f577c47bd43450bfa873fab3b2180e4ba12c317c42f9db472fe9",
                 "sha256:0e2b88d263031051f7461945d4fd2791f21bcd702adb14c3c67043f187a563de",
                 "sha256:10893b5083b994624fc868111634017b3e4bf529bab5a9997c543c91d0f20d97",
                 "sha256:128fcda10bf4c49926f846f20bc381f24edf238e50fd340b47be9c6caefb45fe",
                 "sha256:17890bf1c1c138144757297548d584e400de47a9d8eb4124d2664322760c7b3b",
-=======
-                "sha256:0e2b88d263031051f7461945d4fd2791f21bcd702adb14c3c67043f187a563de",
-                "sha256:128fcda10bf4c49926f846f20bc381f24edf238e50fd340b47be9c6caefb45fe",
->>>>>>> 781a4a00
                 "sha256:17fb252156884d6c8a538baec6fb6ee7ba7728e87830c0e470d976072099a451",
                 "sha256:193dae279974eb46d840a9c62652b7075b9e6ec6555193dcac6e92e00a41fef9",
                 "sha256:1f383f7647df2c7140930b9d6ea8d27ea3ddca0324184d7b26ac131a271c0c11",
                 "sha256:2362d2aa62778546d37a48fc3fefb12ea5dffc0e3e5bd780c020a7b7f4fa05be",
-<<<<<<< HEAD
                 "sha256:3bc647a54b304738b256dabd55513d3f7c5eb8756c7d98902ae5921c59628999",
-=======
->>>>>>> 781a4a00
                 "sha256:43e906e7ab48517d27aeb3fb071efa75629f1ac2bf13d965583b9c5171609f6d",
                 "sha256:48cdf013c997e95f8300d2b8aea62217bc58bedc4a6be2ed50f161aa33d19db5",
                 "sha256:4af5a5aaeff4b9d8b481687f522b81d6a847491c02326c785de1b31eddbfdd03",
@@ -355,10 +319,7 @@
                 "sha256:88fc5a73466bbc5aa081554b2a321d855436045ffe23d66b779e09e9685a6a02",
                 "sha256:8a06c795fdbca6ee6fa04d06feec7c40c940452cf985bebe5324c9a53b956cbb",
                 "sha256:908c8eac61e312834d58de4319d56571893f22b4e2f3acb40540266b27df3b91",
-<<<<<<< HEAD
                 "sha256:9bcae2dacb6f4b349072786ea8697934d4b3ccb034d95594e646bbc89132e0ac",
-=======
->>>>>>> 781a4a00
                 "sha256:a08ecadc6f06d90783a94567b51893c68da829e08da2b44e741db91b4f15ad21",
                 "sha256:ab2cf35c1022ad8bf6e0ab402f7135aa16303d3b490c4d0192f77bdc3510fbe8",
                 "sha256:b047483bc1eef28d1839d17eebb233026336858bb70cdabd1e7eedf7ef293e1f",
@@ -366,10 +327,7 @@
                 "sha256:bc7702c3ddc38077f3bec73f084f94b2423f1cb8a4892b8b88399860cffb890f",
                 "sha256:d5dd4e57a27afc9c76a3f7e4157696354a2695869d0d1e1cf477388a427c0750",
                 "sha256:d771252f8ec6e5e39af2c0a0a951a52dc02579b449f29674bdae2b7e69654173",
-<<<<<<< HEAD
                 "sha256:e3643db9d141418048173330e6ac9481c6a8c625170addd87f03c09e27364053",
-=======
->>>>>>> 781a4a00
                 "sha256:f8474bb9df9cfa3e4474c75d1757610902ddad8277ce67130f57d3da4bcddeb2",
                 "sha256:f98eda8e86b3cb9bb314ddc6b421d9d508b5c27bf80dacbfce9a8647596131a2"
             ],
@@ -391,7 +349,6 @@
             "hashes": [
                 "sha256:6be1fc59e2a7ba9f66808bbc22f976f81e4c3e7ab20fa0620ce42686288787d0",
                 "sha256:b0fa577e512f0c8e063386b974718b8614586a798c5894ed34bedf256d9dae24"
-<<<<<<< HEAD
             ],
             "markers": "python_version >= '3.6'",
             "version": "==2.7.1"
@@ -486,102 +443,6 @@
                 "sha256:ff71073ebf0e42258a42a0b34f2c09ec384977e7f6808999102eedd5b49920e3"
             ],
             "markers": "python_version >= '3.6'",
-=======
-            ],
-            "markers": "python_version >= '3.6'",
-            "version": "==2.7.1"
-        },
-        "google-auth": {
-            "hashes": [
-                "sha256:3ba4d63cb29c1e6d5ffcc1c0623c03cf02ede6240a072f213084749574e691ab",
-                "sha256:60d449f8142c742db760f4c0be39121bc8d9be855555d784c252deaca1ced3f5"
-            ],
-            "version": "==2.6.2"
-        },
-        "google-cloud-aiplatform": {
-            "hashes": [
-                "sha256:093f7570830fd50f981968740153e30a6407c3a1d1f0228a968adb131d434b4f",
-                "sha256:7768c740e455f09ea89eb53f33f8547792102d5466e8185e6ce55ba98f11a9db"
-            ],
-            "version": "==1.11.0"
-        },
-        "google-cloud-bigquery": {
-            "hashes": [
-                "sha256:0eb882df30a00f5a1ef3d339a23a670230800b2ab249459591a7e685aad6714f",
-                "sha256:bd7de9e3126ea0975d1f5b25e69c28b644c69821c229327e64b38e44fb16497e"
-            ],
-            "version": "==2.34.2"
-        },
-        "google-cloud-core": {
-            "hashes": [
-                "sha256:89d2f7189bc6dc74de128d423ea52cc8719f0a5dbccd9ca80433f6504a20255c",
-                "sha256:a423852f4c36622376c8f0be509b67533690e061062368b763b92694c4ee06a7"
-            ],
-            "markers": "python_version >= '3.6'",
-            "version": "==2.2.3"
-        },
-        "google-cloud-secret-manager": {
-            "hashes": [
-                "sha256:5bddd20c947c6d43d05fd2b3a19e98bd5f6453e4f077d86e1f4f5299aa78f358",
-                "sha256:befa099b43f559c44f198fcb900ef1a9dde13bc802b58c451b0c64f6e3fa1366"
-            ],
-            "version": "==2.9.2"
-        },
-        "google-cloud-storage": {
-            "hashes": [
-                "sha256:0244f4612710cb5ec445fc6774387564e23f9823363fb408b28724e2102401b7",
-                "sha256:abdf0fadf26516172e804e00b9c24819a3b3f7351cd32f35ca249bbfac965494"
-            ],
-            "version": "==2.2.1"
-        },
-        "google-crc32c": {
-            "hashes": [
-                "sha256:04e7c220798a72fd0f08242bc8d7a05986b2a08a0573396187fd32c1dcdd58b3",
-                "sha256:05340b60bf05b574159e9bd940152a47d38af3fb43803ffe71f11d704b7696a6",
-                "sha256:12674a4c3b56b706153a358eaa1018c4137a5a04635b92b4652440d3d7386206",
-                "sha256:127f9cc3ac41b6a859bd9dc4321097b1a4f6aa7fdf71b4f9227b9e3ebffb4422",
-                "sha256:13af315c3a0eec8bb8b8d80b8b128cb3fcd17d7e4edafc39647846345a3f003a",
-                "sha256:1926fd8de0acb9d15ee757175ce7242e235482a783cd4ec711cc999fc103c24e",
-                "sha256:226f2f9b8e128a6ca6a9af9b9e8384f7b53a801907425c9a292553a3a7218ce0",
-                "sha256:276de6273eb074a35bc598f8efbc00c7869c5cf2e29c90748fccc8c898c244df",
-                "sha256:318f73f5484b5671f0c7f5f63741ab020a599504ed81d209b5c7129ee4667407",
-                "sha256:3bbce1be3687bbfebe29abdb7631b83e6b25da3f4e1856a1611eb21854b689ea",
-                "sha256:42ae4781333e331a1743445931b08ebdad73e188fd554259e772556fc4937c48",
-                "sha256:58be56ae0529c664cc04a9c76e68bb92b091e0194d6e3c50bea7e0f266f73713",
-                "sha256:5da2c81575cc3ccf05d9830f9e8d3c70954819ca9a63828210498c0774fda1a3",
-                "sha256:6311853aa2bba4064d0c28ca54e7b50c4d48e3de04f6770f6c60ebda1e975267",
-                "sha256:650e2917660e696041ab3dcd7abac160b4121cd9a484c08406f24c5964099829",
-                "sha256:6a4db36f9721fdf391646685ecffa404eb986cbe007a3289499020daf72e88a2",
-                "sha256:779cbf1ce375b96111db98fca913c1f5ec11b1d870e529b1dc7354b2681a8c3a",
-                "sha256:7f6fe42536d9dcd3e2ffb9d3053f5d05221ae3bbcefbe472bdf2c71c793e3183",
-                "sha256:891f712ce54e0d631370e1f4997b3f182f3368179198efc30d477c75d1f44942",
-                "sha256:95c68a4b9b7828ba0428f8f7e3109c5d476ca44996ed9a5f8aac6269296e2d59",
-                "sha256:96a8918a78d5d64e07c8ea4ed2bc44354e3f93f46a4866a40e8db934e4c0d74b",
-                "sha256:9c3cf890c3c0ecfe1510a452a165431b5831e24160c5fcf2071f0f85ca5a47cd",
-                "sha256:9f58099ad7affc0754ae42e6d87443299f15d739b0ce03c76f515153a5cda06c",
-                "sha256:a0b9e622c3b2b8d0ce32f77eba617ab0d6768b82836391e4f8f9e2074582bf02",
-                "sha256:a7f9cbea4245ee36190f85fe1814e2d7b1e5f2186381b082f5d59f99b7f11328",
-                "sha256:bab4aebd525218bab4ee615786c4581952eadc16b1ff031813a2fd51f0cc7b08",
-                "sha256:c124b8c8779bf2d35d9b721e52d4adb41c9bfbde45e6a3f25f0820caa9aba73f",
-                "sha256:c9da0a39b53d2fab3e5467329ed50e951eb91386e9d0d5b12daf593973c3b168",
-                "sha256:ca60076c388728d3b6ac3846842474f4250c91efbfe5afa872d3ffd69dd4b318",
-                "sha256:cb6994fff247987c66a8a4e550ef374671c2b82e3c0d2115e689d21e511a652d",
-                "sha256:d1c1d6236feab51200272d79b3d3e0f12cf2cbb12b208c835b175a21efdb0a73",
-                "sha256:dd7760a88a8d3d705ff562aa93f8445ead54f58fd482e4f9e2bafb7e177375d4",
-                "sha256:dda4d8a3bb0b50f540f6ff4b6033f3a74e8bf0bd5320b70fab2c03e512a62812",
-                "sha256:e0f1ff55dde0ebcfbef027edc21f71c205845585fffe30d4ec4979416613e9b3",
-                "sha256:e7a539b9be7b9c00f11ef16b55486141bc2cdb0c54762f84e3c6fc091917436d",
-                "sha256:eb0b14523758e37802f27b7f8cd973f5f3d33be7613952c0df904b68c4842f0e",
-                "sha256:ed447680ff21c14aaceb6a9f99a5f639f583ccfe4ce1a5e1d48eb41c3d6b3217",
-                "sha256:f52a4ad2568314ee713715b1e2d79ab55fab11e8b304fd1462ff5cccf4264b3e",
-                "sha256:fbd60c6aaa07c31d7754edbc2334aef50601b7f1ada67a96eb1eb57c7c72378f",
-                "sha256:fc28e0db232c62ca0c3600884933178f0825c99be4474cdd645e378a10588125",
-                "sha256:fe31de3002e7b08eb20823b3735b97c86c5926dd0581c7710a680b418a8709d4",
-                "sha256:fec221a051150eeddfdfcff162e6db92c65ecf46cb0f7bb1bf812a1520ec026b",
-                "sha256:ff71073ebf0e42258a42a0b34f2c09ec384977e7f6808999102eedd5b49920e3"
-            ],
-            "markers": "python_version >= '3.6'",
->>>>>>> 781a4a00
             "version": "==1.3.0"
         },
         "google-pasta": {
@@ -601,12 +462,6 @@
             "version": "==2.3.2"
         },
         "googleapis-common-protos": {
-<<<<<<< HEAD
-=======
-            "extras": [
-                "grpc"
-            ],
->>>>>>> 781a4a00
             "hashes": [
                 "sha256:4007500795bcfc269d279f0f7d253ae18d6dc1ff5d5a73613ffe452038b1ec5f",
                 "sha256:60220c89b8bd5272159bed4929ecdc1243ae1f73437883a499a44a1cbc084086"
@@ -711,7 +566,6 @@
         },
         "importlib-resources": {
             "hashes": [
-<<<<<<< HEAD
                 "sha256:33a95faed5fc19b4bc16b29a6eeae248a3fe69dd55d4d229d2b480e23eeaad45",
                 "sha256:d756e2f85dd4de2ba89be0b21dba2a3bbec2e871a42a3a16719258a11f87506b"
             ],
@@ -725,21 +579,6 @@
             ],
             "markers": "python_version >= '3.7'",
             "version": "==3.1.0"
-=======
-                "sha256:1b93238cbf23b4cde34240dd8321d99e9bf2eb4bc91c0c99b2886283e7baad85",
-                "sha256:a9dd72f6cc106aeb50f6e66b86b69b454766dd6e39b69ac68450253058706bcc"
-            ],
-            "markers": "python_version >= '3.7'",
-            "version": "==5.6.0"
-        },
-        "jinja2": {
-            "hashes": [
-                "sha256:539835f51a74a69f41b848a9645dbdc35b4f20a3b601e2d9a7e22947b15ff119",
-                "sha256:640bed4bb501cbd17194b3cace1dc2126f5b619cf068a726b98192a0fde74ae9"
-            ],
-            "markers": "python_version >= '3.7'",
-            "version": "==3.1.1"
->>>>>>> 781a4a00
         },
         "jmespath": {
             "hashes": [
@@ -905,11 +744,7 @@
                 "sha256:fade0d4f4d292b6f39951b6836d7a3c7ef5b2347f3c420cd9820a1d90d794802",
                 "sha256:fdf3c08bce27132395d3c3ba1503cac12e17282358cb4bddc25cc46b0aca07aa"
             ],
-<<<<<<< HEAD
             "markers": "python_version >= '3.8'",
-=======
-            "markers": "python_version < '3.10' and platform_machine != 'aarch64' and platform_machine != 'arm64'",
->>>>>>> 781a4a00
             "version": "==1.22.3"
         },
         "oscrypto": {
@@ -1342,7 +1177,6 @@
             "markers": "python_version >= '2.7' and python_version not in '3.0, 3.1, 3.2, 3.3, 3.4, 3.5'",
             "version": "==2.27.1"
         },
-<<<<<<< HEAD
         "requests-aws4auth": {
             "hashes": [
                 "sha256:23b7a054326f80f86caf87e3eaf54ea41aa27adbed4297bd3456b1fa38f06a52",
@@ -1356,13 +1190,6 @@
                 "sha256:5c6bd9dc7a543b7fe4304a631f8a8a3b674e2bbfc49c2ae96200cdbe55df6b17",
                 "sha256:95c5d300c4e879ee69708c428ba566c59478fd653cc3a22243eeb8ed846950bb"
             ],
-=======
-        "rsa": {
-            "hashes": [
-                "sha256:5c6bd9dc7a543b7fe4304a631f8a8a3b674e2bbfc49c2ae96200cdbe55df6b17",
-                "sha256:95c5d300c4e879ee69708c428ba566c59478fd653cc3a22243eeb8ed846950bb"
-            ],
->>>>>>> 781a4a00
             "markers": "python_version >= '3.6'",
             "version": "==4.8"
         },
@@ -1391,7 +1218,6 @@
             ],
             "index": "pypi",
             "version": "==2.80.0"
-<<<<<<< HEAD
         },
         "setuptools": {
             "hashes": [
@@ -1400,8 +1226,6 @@
             ],
             "markers": "python_version >= '3.7'",
             "version": "==60.10.0"
-=======
->>>>>>> 781a4a00
         },
         "six": {
             "hashes": [
@@ -1539,19 +1363,11 @@
         },
         "websocket-client": {
             "hashes": [
-<<<<<<< HEAD
                 "sha256:074e2ed575e7c822fc0940d31c3ac9bb2b1142c303eafcf3e304e6ce035522e8",
                 "sha256:6278a75065395418283f887de7c3beafb3aa68dada5cacbe4b214e8d26da499b"
             ],
             "markers": "python_version >= '3.6'",
             "version": "==1.3.1"
-=======
-                "sha256:50b21db0058f7a953d67cc0445be4b948d7fc196ecbeb8083d68d94628e4abf6",
-                "sha256:722b171be00f2b90e1d4fb2f2b53146a536ca38db1da8ff49c972a4e1365d0ef"
-            ],
-            "markers": "python_version >= '3.7'",
-            "version": "==1.3.2"
->>>>>>> 781a4a00
         },
         "zict": {
             "hashes": [
