--- conflicted
+++ resolved
@@ -1,185 +1,2 @@
 # data-flows
-<<<<<<< HEAD
-Data flows orchestrated using [Prefect](https://prefect.io) Version 2.
-=======
-Data flows orchestrated using [Prefect](https://prefect.io).
-
-## Architecture
-
-- **ECS** runs Prefect Agent and Flow tasks
-- **Docker image** stores Flow code and libraries
-- **Auto-scaling** Prefect Agent based on CPU usage
-- **Private subnet** shields tasks from the internet; only egress is needed 
-- **Permissions** according to the [principle of least privilege](https://en.wikipedia.org/wiki/Principle_of_least_privilege).
-
-![Image](docs/images/Pocket_Prefect_Architecture.png?raw=true)
-
-## Local development
-We use two environments in this repo:
-1. A Python environment, for writing Prefect Flows. Code is located in `src/`.
-2. A Node environment for AWS infrastructure that Prefect needs to run Flows. Code is located in `.aws/`.
-
-### 1. Developing Flows
-
-#### Prerequisites:
-- docker
-- PyCharm
-
-#### Black Formatting
-
-[Black](https://github.com/psf/black) is will be installed as part of your Dev dependencies.  This is a great way to auto format your Python code.  You can even install it as the default formatter in your IDE to format on save.  Here is a link to an example for vs-code: https://code.visualstudio.com/docs/python/editing#_formatting.
-
-We will probably not add Black formatting check as part of the PR process for this version of Prefect v1.  However, we may require it for developing and deploying flows on v2.
-
-#### One-time setup of your local environment:
-1. Copy the `.env.example` file to a file in the same directory called `.env`. Change the values according to the instructions you find in that file. :warning: Do not put your credentials in `.env.example` to prevent accidentally checking them into git. Modifying `.env` is safe because it's git ignored.
-   1. Set `PREFECT__CLOUD__API_KEY` to a Prefect API key that you can create on the [API keys page](https://cloud.prefect.io/user/keys).
-   2. Set `SNOWFLAKE_PRIVATE_KEY` to your decrypted private key, as follows:
-      1. If you haven't already, [create Snowflake development credentials](https://getpocket.atlassian.net/wiki/spaces/PE/pages/2131099721/dbt+Development+Workflow#Set-up-your-development-credentials). These are usually stored in `~/.snowflake-keys`.
-      2. Run `openssl rsa -in ~/.snowflake/rsa_key.p8` and enter the passphrase for this file when prompted.
-      3. Copy the value, after (but not including) `-----BEGIN RSA PRIVATE KEY-----` and before (not including) `-----END RSA PRIVATE KEY-----`.
-      4. In a text editor, remove all newlines (`\n`). Set `SNOWFLAKE_PRIVATE_KEY` to the resulting string.
-2. Run `docker compose build && docker compose up` to check that you can start the Prefect agent. When the build is complete, you should see the agent start up and poll to Prefect Cloud:
-    ```shell
-    prefect_1  | DEBUG:agent:No ready flow runs found.
-    prefect_1  | [2022-02-03 23:18:53,127] DEBUG - agent | No ready flow runs found.
-    prefect_1  | [2022-02-03 23:18:53,128] DEBUG - agent | Sleeping flow run poller for 2.0 seconds...
-    ```
-3. Hit Ctrl+C to stop the Prefect agent.
-4. In PyCharm, right-click on the _src_ directory > Mark Directory as > Sources Root
-5. In PyCharm, [Configuring Docker Compose as a remote interpreter](https://www.jetbrains.com/help/pycharm/using-docker-compose-as-a-remote-interpreter.html#docker-compose-remote)
-
-#### Running Flows:
-1. :warning: Even when flows are executed locally they can affect production resources.
-Check whether the `AWS_PROFILE` variable in your `.env` file has write access in production, and if so,
-consider whether the flow you're going to run could have unintended consequences. Ask if you're not sure.
-2. Run `source <(maws -o awscli)` and choose the AWS account that matches the value of `AWS_PROFILE` in your `.env` file.
-3. Run the flow in PyCharm, for example by right-clicking on the corresponding file in the `src/flows/` directory and choosing 'Run'.
-
-#### Installing additional libraries
-Libraries are managed using [pipenv](https://pipenv.pypa.io/en/latest/), to create a consistent run-time environment.
-Follow the steps below to install a new Python library. 
-
-1. Run `docker compose up`.
-2. In a new terminal, run `docker compose exec prefect pipenv install pydantic`, replacing `pydantic` with the library you want to install.
-   1. Add `--dev` for development libraries that don't need to be installed on production, for example `docker compose exec prefect pipenv install --dev pytest`.
-3. The output should look something like this:
-```shell
-$ docker compose exec prefect pipenv install pydantic
-Installing pydantic...
-Adding pydantic to Pipfile's [packages]...
-✔ Installation Succeeded 
-Installing dependencies from Pipfile.lock (46b380)...
-  🐍   ▉▉▉▉▉▉▉▉▉▉▉▉▉▉▉▉▉▉▉▉▉▉▉▉▉▉▉▉▉▉▉▉ 68/68 — 00:00:20
-```
-3. Run `docker compose cp prefect:/Pipfile ./ && docker compose cp prefect:/Pipfile.lock ./` to copy the Pipenv files from your Docker container to your host.
-   1. Note: if you get `No such command: cp`, try upgrading Docker, or use [docker cp](https://docs.docker.com/engine/reference/commandline/cp/) instead.
-4. `Pipfile` and `Pipfile.lock` should have been changed. Commit those changes to git.
-5. Run `docker compose build` to rebuild your Docker image. 
-
-### 2. Developing AWS Infrastructure
-
-#### Prerequisites:
-- node/npm and nvm (see [How to set up a Node.js development environment](https://getpocket.atlassian.net/wiki/spaces/PE/pages/2230321181/How+to+set+up+a+Node.js+development+environment))
-- tfenv
-
-#### Install Node packages:
-1. `cd .aws` to go to the .aws directory in the project root
-2. `nvm use` to use the right Node version
-3. `npm ci` to install packages from package-lock.json
-
-#### Manually applying infrastructure changes in Pocket-Dev
-Pushing to the `dev` branch (see 'Deployment' below) is an easy way to deploy infrastructure changes to Pocket-Dev.
-The steps below are useful if you want to iterate more quickly over changes in the `.aws/` directory.
-
-1. Run `$(maws)` and obtain write access to Pocket-Dev
-2. Run `tfenv use` to get the right version of Terraform
-3. Run `npm run build:dev`
-4. From the `.aws/` directory, run `cd cdktf.out/stacks/data-flows/`
-5. Run `terraform init` and choose 'Dev'
-6. Run `npm run build:dev && terraform apply`. Repeat this step when you want to apply changes.
-
-## Productionizing a New Flow
-
-Here are some things you'll want to do for using a flow in production:
-- Get the flow into on-call alerts (instructions [here](https://github.com/Pocket/data-flows/wiki/Getting-a-new-Flow-into-On-Call-Alerts))
-- Log important metrics (for example number of rows)
-- Throw exceptions for invalid input
-- Usually flows will run on a [schedule](https://docs.prefect.io/core/concepts/schedules.html#overview)
-
-## Deployment
-
-- Pocket-Dev: `git push -f origin my-local-branch:dev`
-- Production: get your PR approved, and merge it into the main branch
-
-Deployments take about 15 minutes. You can monitor their progress in
-[CircleCI](https://app.circleci.com/pipelines/github/Pocket/data-flows)
-and
-[CodePipeline](https://console.aws.amazon.com/codesuite/codepipeline/pipelines?region=us-east-1&pipelines-meta=eyJmIjp7InRleHQiOiJEYXRhRmxvd3MifSwicyI6eyJwcm9wZXJ0eSI6InVwZGF0ZWQiLCJkaXJlY3Rpb24iOi0xfSwibiI6MTAsImkiOjB9).
-
-### Initial Deployment
-This section lists the manual steps that have to be taken
-when this service is deployed to an AWS environment for the first time. 
-
-### 1. Prefect
-Create a [Prefect project](https://docs.prefect.io/orchestration/concepts/projects.html)
-with the name equal to the git branch name which will trigger the deployment.
-
-### 2. AWS SSM Parameter Store
-The following parameters need to be created in the SSM Parameter Store.
-Replace `{Env}` with the environment name as defined in
-[.aws/src/config](https://github.com/Pocket/data-flows/blob/main/.aws/src/config/index.ts).
-
-| Name                                                  | Type         | Description                                                                                |
-|-------------------------------------------------------|--------------|--------------------------------------------------------------------------------------------|
-| `/DataFlows/{Env}/PREFECT_API_KEY`                    | SecureString | Prefect service account API key with 'user' permissions to the  previously created project |
-| `/DataFlows/{Env}/SNOWFLAKE_PRIVATE_KEY`              | SecureString | Decrypted base64 Snowflake private key                                                     |
-| `/DataFlows/{Env}/SNOWFLAKE_ACCOUNT`                  | String       | Snowflake account id                                                                       |
-| `/DataFlows/{Env}/SNOWFLAKE_USER`                     | String       | Snowflake username                                                                         |
-| `/DataFlows/{Env}/DBT_CLOUD_TOKEN`                    | SecureString | Dbt service account token                                                                  |
-| `/DataFlows/{Env}/DBT_CLOUD_ACCOUNT_ID`               | String       | Dbt account id that you can find in the Dbt cloud url                                      |
-| `/DataFlows/{Env}/GCE_KEY`                            | SecureString | GCP key                                                                                    |
-| `/DataFlows/{Env}/BRAZE_API_KEY`                      | SecureString | Braze API key with write access to 'User Data' and 'Subscription'.                         |
-| `/DataFlows/{Env}/BRAZE_REST_ENDPOINT`                | String       | [Braze REST endpoint](https://www.braze.com/docs/api/basics/)                              |
-| `/DataFlows/{Env}/SNOWFLAKE_DATA_RETENTION_ROLE`      | String       | Snowflake Role for executing the Deleted User Account data deletions.                      |
-| `/DataFlows/{Env}/SNOWFLAKE_DATA_RETENTION_WAREHOUSE` | String       | Snowflake Warehouse used for data deletions of Deleted User Accounts.                      |
-| `/DataFlows/{Env}/SNOWFLAKE_DATA_RETENTION_DB`        | String       | Snowflake DB to record the deleted user accounts.                                          |
-| `/DataFlows/{Env}/SNOWFLAKE_DATA_RETENTION_SCHEMA`    | String       | Snowflake Schema to record the deleted user accounts.                                      |
-| `/DataFlows/{Env}/SNOWFLAKE_SNOWPLOW_DB`              | String       | Snowflake DB that has the Snowplow raw events.                                             |
-| `/DataFlows/{Env}/SNOWFLAKE_SNOWPLOW_SCHEMA`          | String       | Snowflake Schema that has the Snowplow raw events.                                         |
-| `/DataFlows/{Env}/SNOWFLAKE_RAWDATA_DB`               | String       | Snowflake DB that has the legacy Raw events.                                               |
-| `/DataFlows/{Env}/SNOWFLAKE_RAWDATA_FIREHOSE_SCHEMA`  | String       | Snowflake Schema that has the legacy Raw events.                                           |
-| `/DataFlows/{Env}/SNOWFLAKE_SNAPSHOT_DB`              | String       | Snowflake DB that has the legacy Raw Snapshot events.                                      |
-| `/DataFlows/{Env}/SNOWFLAKE_SNAPSHOT_FIREHOSE_SCHEMA` | String       | Snowflake Schema that has the legacy Raw Snapshot events.                                  |
-
-## Roadmap
-
-- Data validation
-- Persist [Prefect results](https://docs.prefect.io/core/concepts/results.html) to S3
-- Automated integration tests
-- Python linter
-- Sentry integration
-- Switch to the [LocalDaskExecutor](https://docs.prefect.io/api/latest/executors.html#localdaskexecutor) to allow tasks to be executed in parallel
-
-## Lessons Learned
-
-- Prefect works well with long running tasks. When flow execution duration is not a concern, its generally better to build simpler flows that take longer than invest developer time to build more efficient but more complex flows.
-- When working with large data files. 
-  - Queue them to disk and process in chunks or streams.
-  - Avoid reduce tasks, `foo.map(), bar.map(), reduce()`. All results have to be in memory at the same time significantly increasing memory requirements.  
-- Smaller source files are easier to work with than large source files. Large source files require downloading to disk and then chunking. Small source files can be downloaded entirely to memory and directly to data frames.
-- File transfer between a 4 VCPU ECS task and S3 is fast. Defining flow worker thread counts to be greater than the VCPU count only provides minimal gains.
-- Python gzip compression defaults to as small as possible and maximum CPU. We want compression=1 in most scenarios.
-
-## References
-- Experimental cloud account: https://cloud.prefect.io/mathijs-getpocket-com-s-account
-- Running Prefect locally
-  - [Prefect Getting Started](https://docs.prefect.io/orchestration/getting-started/quick-start.html)
-- Running Prefect on AWS
-  - [Prefect architecture diagram](https://docs.prefect.io/orchestration/#architecture-overview) 
-  - [ECS Agent](https://docs.prefect.io/orchestration/agents/ecs.html#running-ecs-agent-in-production)
-  - [ECS Agent CLI](https://docs.prefect.io/api/latest/cli/agent.html#ecs-start)
-  - [ECSRun Run Configuration](https://docs.prefect.io/api/latest/run_configs.html#ecsrun)
-  - [S3 Storage](https://docs.prefect.io/api/latest/storage.html#s3)
-  - [Result Serializers](https://docs.prefect.io/api/latest/engine/serializers.html#serializer)
->>>>>>> 8b38132d
+Data flows orchestrated using [Prefect](https://prefect.io) Version 2.