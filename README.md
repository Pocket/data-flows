--- conflicted
+++ resolved
@@ -25,17 +25,15 @@
 1. Run `pipenv install` in the project root directory.
 2. In PyCharm, [configure pipenv as the interpreter](https://www.jetbrains.com/help/pycharm/pipenv.html#pipenv-existing-project).
 
-<<<<<<< HEAD
-## Productionizing a Flow
-
-Here are some things you'll want to do for using a flow in production:
-- Get the flow into on-call alerts (instructions [here](https://github.com/Pocket/data-flows/wiki/Getting-a-new-Flow-into-On-Call-Alerts))
-=======
 ## Initial Deployment
 The following manual steps are required when this service is deployed
 to an AWS environment for the first time (replace `{environment}` with the environment name):
 - Create SSM Parameter `/DataFlows/{environment}/PREFECT_API_KEY` with the Prefect API key.
->>>>>>> 2dc21b74
+
+## Productionizing a New Flow
+
+Here are some things you'll want to do for using a flow in production:
+- Get the flow into on-call alerts (instructions [here](https://github.com/Pocket/data-flows/wiki/Getting-a-new-Flow-into-On-Call-Alerts))
 
 ## Road map
 
