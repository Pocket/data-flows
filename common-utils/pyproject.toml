[tool.poetry]
name = "common-utils"
<<<<<<< HEAD
version = "0.6.3"
=======
version = "0.7.0"
>>>>>>> 20e68541
description = "Shared modules for prefect flow development and deployment"
authors = ["Braun <breyes@mozilla.com>"]
license = "Apache-2.0"
readme = "README.md"
packages = [{include = "common", from = 'src'}]

[tool.poetry.dependencies]
python = "^3.10"
prefect = "^2.8.2"
pydantic = "<2"

[tool.poetry.scripts]
deploy-cli = 'common.deployment.cli:main'
df-cli = 'common.deployment.worker.cli:app'

[tool.poetry.group.dev.dependencies]
pytest = "^7.2.1"
black = "^23.1.0"
pytest-cov = "^4.0.0"
moto = {extras = ["sts"], version = "^4.1.3"}
pytest-env = "^0.8.1"
prefect-aws = {git = "https://github.com/Pocket/prefect-aws.git", rev = "test-prs"}
prefect-snowflake = "^0.26.1"
prefect-gcp = {extras = ["bigquery"], version = "^0.4.1"}
pytest-asyncio = "^0.21.0"
ruff = "^0.0.280"
prefect-sqlalchemy = "^0.2.4"

[build-system]
requires = ["poetry-core"]
build-backend = "poetry.core.masonry.api"

####################################
### THIS EXISTS FOR UNIT TESTING ###
####################################

[tool.prefect]
flows_folder = "tests/test_flows"

[tool.prefect.envs.base]
python_version = "3.10"
dockerfile_path=".docker/main/Dockerfile"

[tool.prefect.docker.base_v2]
python_version = "3.10"
dockerfile_path=".docker/main/Dockerfile"

[tool.pytest.ini_options]
env = [
    'DF_CONFIG_FLOWS_PATH_OVERRIDE=tests/deployment/worker/test_flows',
    'AWS_DEFAULT_REGION=us-east-1',
    'AWS_ACCOUNT_ID=123456789',
    'POCKET_AWS_SECURITY_GROUPS=["sg-1234"]',
    'POCKET_AWS_SUBNETS=["subnet-1234", "subnet-1234"]',
    'POCKET_PREFECT_FLOW_NAME=common-utils.flow-group-1.flow-1',
    'R:DF_CONFIG_TEST_JSON={"test_name": "test_value"}',
    'DF_CONFIG_TEST_SINGLE_VALUE=test',
    'DF_CONFIG_TEST_NESTED__TEST=test',
    'R:DF_CONFIG_SNOWFLAKE_CREDENTIALS={"role": "test", "account": "test.us-test-1", "user": "test@mozilla.com", "private_key_passphrase": "test", "private_key_path": "tmp/test.p8"}',
    'R:DF_CONFIG_GCP_CREDENTIALS={"service_account_file": "tests/test.json"}',
    'R:DF_CONFIG_GCP_CREDENTIALS_V2={"service_account_file": "tests/test.json"}',
    'DF_CONFIG_SNOWFLAKE_SCHEMA=test',
    'DF_CONFIG_SNOWFLAKE_WAREHOUSE=prefect_wh_test',
    'R:DF_CONFIG_SNOWFLAKE_GCP_STAGE_DATA={"default_name": "DEVELOPMENT.TEST.PREFECT_GCS_STAGE_PARQ_DEV","default_location": "gs://test", "gcs_pocket_shared_name": "DEVELOPMENT.TEST.PREFECT_GCS_STAGE_PARQ_SHARED", "gcs_pocket_shared_location": "gs://test"}',
    'R:DF_CONFIG_SQLALCHEMY_CREDENTIALS={"url": "mysql://scott:tiger@localhost:5432"}'
]<|MERGE_RESOLUTION|>--- conflicted
+++ resolved
@@ -1,10 +1,6 @@
 [tool.poetry]
 name = "common-utils"
-<<<<<<< HEAD
-version = "0.6.3"
-=======
 version = "0.7.0"
->>>>>>> 20e68541
 description = "Shared modules for prefect flow development and deployment"
 authors = ["Braun <breyes@mozilla.com>"]
 license = "Apache-2.0"
