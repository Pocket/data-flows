from prefect import task, Flow

# Setting the working directory to project root makes the path start at "src"
from src.api_clients.prefect_key_value_store_client import get_last_executed_value, update_last_executed_value
from src.common_tasks.extract_data import extract_from_snowflake
from src.common_tasks.load_data import dataframe_to_feature_group

# Setting variables used for the flow
FLOW_NAME = "PreReview Engagement to Feature Group Flow"
FEATURE_GROUP_NAME = "prereview-engagement-metrics"

extract_sql = f"""
        select
            RESOLVED_ID_TIME_ADDED_FEED_ID_KEY as ID,
            to_varchar(updated_at,'yyyy-MM-dd"T"HH:mm:ssZ') as UPDATED_AT,
            to_varchar(time_added,'yyyy-MM-dd"T"HH:mm:ssZ') as TIME_ADDED,
            RESOLVED_ID as RESOLVED_ID,
            FEED_ID as FEED_ID,
            STATUS as STATUS,
            TYPE as TYPE,
            RESOLVED_URL as RESOLVED_URL,
            DAY1_SAVE_COUNT as DAY1_SAVE_COUNT,
            DAY2_SAVE_COUNT as DAY2_SAVE_COUNT,
            DAY3_SAVE_COUNT as DAY3_SAVE_COUNT,
            DAY4_SAVE_COUNT as DAY4_SAVE_COUNT,
            DAY5_SAVE_COUNT as DAY5_SAVE_COUNT,
            DAY6_SAVE_COUNT as DAY6_SAVE_COUNT,
            DAY7_SAVE_COUNT as DAY7_SAVE_COUNT,
            WEEK1_SAVE_COUNT as WEEK1_SAVE_COUNT,
            WEEK1_OPEN_COUNT as WEEK1_OPEN_COUNT,
            WEEK1_SHARE_COUNT as WEEK1_SHARE_COUNT,
            WEEK1_FAVORITE_COUNT as WEEK1_FAVORITE_COUNT
        from analytics.dbt.pre_curated_reading_metrics
        where updated_at > %s
        ;
    """

with Flow(FLOW_NAME) as flow:
    promised_get_last_executed_flow_result = get_last_executed_value(flow_name=FLOW_NAME)

    promised_extract_from_snowflake_result = extract_from_snowflake(
        flow_last_executed=promised_get_last_executed_flow_result,
        query=extract_sql
    )

    promised_dataframe_to_feature_group_result = dataframe_to_feature_group(
        dataframe=promised_extract_from_snowflake_result,
        feature_group_name=FEATURE_GROUP_NAME
    )

    # Set upstream dependency on the "dataframe_to_feature_group" task
    promised_update_last_executed_flow_result = update_last_executed_value(for_flow=FLOW_NAME).set_upstream(promised_dataframe_to_feature_group_result)

<<<<<<< HEAD
=======
# for execution in development only
>>>>>>> f0d899c7
if __name__ == "__main__":
    flow.run()<|MERGE_RESOLUTION|>--- conflicted
+++ resolved
@@ -51,9 +51,6 @@
     # Set upstream dependency on the "dataframe_to_feature_group" task
     promised_update_last_executed_flow_result = update_last_executed_value(for_flow=FLOW_NAME).set_upstream(promised_dataframe_to_feature_group_result)
 
-<<<<<<< HEAD
-=======
 # for execution in development only
->>>>>>> f0d899c7
 if __name__ == "__main__":
     flow.run()