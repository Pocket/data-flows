import json
from datetime import datetime

import boto3
import pandas as pd
import pytz
from pandas import DataFrame
from prefect import task, Flow
from sagemaker.feature_store.feature_group import FeatureGroup, IngestionManagerPandas
from sagemaker.session import Session

from src.api_clients.prefect_key_value_store_client import set_kv, get_kv
# Setting the working directory to project root makes the path start at "src"
from src.api_clients import snowflake_client
<<<<<<< HEAD
from src.api_clients.prefect_key_value_store_client import get_last_executed_value, update_last_executed_value
=======

FLOW_NAME = "PreReview Engagement to Feature Group Flow1"
FEATURE_GROUP_NAME = "prereview-engagement-metrics"

@task
def get_last_executed_value(flow_name: str, default_if_absent='2000-01-01 00:00:00') -> datetime:
    """
    Query Prefect KV Store to get the execution date from previous Flow state

    Args:
        - flow_name: The name of the flow in Prefect Cloud to fetch metadata from
        - default_if_absent: The date to use as the last executed date if it is absent from the metadata, which will allow this flow to run the first time targeting a new Prefect Cloud env.

    Returns:
    'last_executed_date' from the json metadata that represents the most recent execution date before right now

    """
    default_state_params_json = json.dumps({'last_executed': default_if_absent})
    state_params_json = get_kv(flow_name, default_state_params_json)
    last_executed = json.loads(state_params_json).get('last_executed')
    return datetime.strptime(last_executed, "%Y-%m-%d %H:%M:%S")

@task
def update_last_executed_value(for_flow: str, default_if_absent='2000-01-01 00:00:00') -> None:
    """
     Does the following:
     - Increments the execution date by a variable amount, passed in via the named parameters to timedelta like days, hours, and seconds: Represents the next run data for the Flow
     - Updates the Prefect KV Store to set the 'last_executed' with the next execution date

     Args:
        - for_flow: The name of the flow in Prefect Cloud to write metadata to
        - default_if_absent: The date to use as the last executed date if it isn't specified. THIS RESETS THE FLOW to fetch every record from the table!!

     Returns:
     The next execution date
     """
    default_state_params_json = json.dumps({'last_executed': default_if_absent,})
    state_params_json = get_kv(for_flow, default_state_params_json)

    state_params_dict = json.loads(state_params_json)

    now = datetime.now()
    timezone = pytz.utc
    now_pacific_time = timezone.localize(now)
    state_params_dict['last_executed'] = now_pacific_time.strftime('%Y-%m-%d %H:%M:%S')

    print(f"Set last executed time to: {state_params_dict['last_executed']}")
    set_kv(for_flow, json.dumps(state_params_dict))
>>>>>>> a4e6504b

@task
def extract_from_snowflake(flow_last_executed: datetime) -> DataFrame:
    """
    Pull data from snowflake materialized tables and save it to a dataframe.

    Args:
    - flow_last_executed: The earliest date for which we'd like to pull updates to this table.

    Returns:

    A dataframe containing the results of a snowflake query represented as a pandas dataframe
    """
    prereview_engagement_sql = f"""
            select
<<<<<<< HEAD
                RESOLVED_ID_TIME_ADDED_FEED_ID_KEY::string as ID,
                to_varchar(time_added,'yyyy-MM-dd"T"HH:mm:ssZ')::string as UNLOADED_AT,
                to_varchar(time_updated,'yyyy-MM-dd"T"HH:mm:ssZ')::string as TIME_UPDATED,
                RESOLVED_ID::string as RESOLVED_ID,
                'null'::string as RESOLVED_URL,
                DAY7_SAVE_COUNT::integer as "7_DAYS_PRIOR_CUMULATIVE_SAVE_COUNT",
                DAY6_SAVE_COUNT::integer as "6_DAYS_PRIOR_CUMULATIVE_SAVE_COUNT",
                DAY5_SAVE_COUNT::integer as "5_DAYS_PRIOR_CUMULATIVE_SAVE_COUNT",
                DAY4_SAVE_COUNT::integer as "4_DAYS_PRIOR_CUMULATIVE_SAVE_COUNT",
                DAY3_SAVE_COUNT::integer as "3_DAYS_PRIOR_CUMULATIVE_SAVE_COUNT",
                DAY2_SAVE_COUNT::integer as "2_DAYS_PRIOR_CUMULATIVE_SAVE_COUNT",
                DAY1_SAVE_COUNT::integer as "1_DAYS_PRIOR_SAVE_COUNT",
                WEEK1_SAVE_COUNT::integer as ALL_TIME_SAVE_COUNT,
                WEEK1_OPEN_COUNT::integer as ALL_TIME_OPEN_COUNT,
                WEEK1_SHARE_COUNT::integer as ALL_TIME_SHARE_COUNT,
                WEEK1_FAVORITE_COUNT::integer as ALL_TIME_FAVORITE_COUNT
            from analytics.dbt.pre_curated_reading_metrics
            where time_updated > %s
=======
                RESOLVED_ID_TIME_ADDED_FEED_ID_KEY as ID,
                to_varchar(updated_at,'yyyy-MM-dd"T"HH:mm:ssZ') as UPDATED_AT,
                to_varchar(time_added,'yyyy-MM-dd"T"HH:mm:ssZ') as TIME_ADDED,
                RESOLVED_ID as RESOLVED_ID,
                FEED_ID as FEED_ID,
                STATUS as STATUS,
                TYPE as TYPE,
                RESOLVED_URL as RESOLVED_URL,
                DAY1_SAVE_COUNT as DAY1_SAVE_COUNT,
                DAY2_SAVE_COUNT as DAY2_SAVE_COUNT,
                DAY3_SAVE_COUNT as DAY3_SAVE_COUNT,
                DAY4_SAVE_COUNT as DAY4_SAVE_COUNT,
                DAY5_SAVE_COUNT as DAY5_SAVE_COUNT,
                DAY6_SAVE_COUNT as DAY6_SAVE_COUNT,
                DAY7_SAVE_COUNT as DAY7_SAVE_COUNT,
                WEEK1_SAVE_COUNT as WEEK1_SAVE_COUNT,
                WEEK1_OPEN_COUNT as WEEK1_OPEN_COUNT,
                WEEK1_SHARE_COUNT as WEEK1_SHARE_COUNT,
                WEEK1_FAVORITE_COUNT as WEEK1_FAVORITE_COUNT
            from analytics.dbt.pre_curated_reading_metrics
            where updated_at > %s
>>>>>>> a4e6504b
            ;
        """

    query_result = snowflake_client.get_query().run(query=prereview_engagement_sql, data=(flow_last_executed,))
    df = pd.DataFrame(query_result)
    return df

@task
def dataframe_to_feature_group(dataframe: pd.DataFrame, feature_group_name: str) -> IngestionManagerPandas :
    """
    Update SageMaker feature group.

    Args:
        df : the data in a dataframe to upload to the feature group
        feature_group_name: the name of the feature group to upload the data to

    Returns:
        EITHER -
        success case: the success message from the feature group API
        failure case: a description of the feature group as it currently stands for debugging
    """
    boto_session = boto3.Session()
    feature_store_session = Session(boto_session=boto_session,
                                    sagemaker_client=boto_session.client(service_name='sagemaker'),
                                    sagemaker_featurestore_runtime_client=boto_session.client(service_name='sagemaker-featurestore-runtime'))
    feature_group = FeatureGroup(name=feature_group_name, sagemaker_session=feature_store_session)
    return feature_group.ingest(data_frame=dataframe, max_workers=4, max_processes=4, wait=True)

with Flow(FLOW_NAME) as flow:
    promised_get_last_executed_flow_result = get_last_executed_value(flow_name=FLOW_NAME)

    # this variable name is used in testing
    promised_update_last_executed_flow_result = update_last_executed_value(for_flow=FLOW_NAME)

    promised_extract_from_snowflake_result = extract_from_snowflake(flow_last_executed=promised_get_last_executed_flow_result)
    promised_dataframe_to_feature_group_result = dataframe_to_feature_group(dataframe=promised_extract_from_snowflake_result, feature_group_name=FEATURE_GROUP_NAME)

flow.run()<|MERGE_RESOLUTION|>--- conflicted
+++ resolved
@@ -12,58 +12,10 @@
 from src.api_clients.prefect_key_value_store_client import set_kv, get_kv
 # Setting the working directory to project root makes the path start at "src"
 from src.api_clients import snowflake_client
-<<<<<<< HEAD
 from src.api_clients.prefect_key_value_store_client import get_last_executed_value, update_last_executed_value
-=======
 
 FLOW_NAME = "PreReview Engagement to Feature Group Flow1"
 FEATURE_GROUP_NAME = "prereview-engagement-metrics"
-
-@task
-def get_last_executed_value(flow_name: str, default_if_absent='2000-01-01 00:00:00') -> datetime:
-    """
-    Query Prefect KV Store to get the execution date from previous Flow state
-
-    Args:
-        - flow_name: The name of the flow in Prefect Cloud to fetch metadata from
-        - default_if_absent: The date to use as the last executed date if it is absent from the metadata, which will allow this flow to run the first time targeting a new Prefect Cloud env.
-
-    Returns:
-    'last_executed_date' from the json metadata that represents the most recent execution date before right now
-
-    """
-    default_state_params_json = json.dumps({'last_executed': default_if_absent})
-    state_params_json = get_kv(flow_name, default_state_params_json)
-    last_executed = json.loads(state_params_json).get('last_executed')
-    return datetime.strptime(last_executed, "%Y-%m-%d %H:%M:%S")
-
-@task
-def update_last_executed_value(for_flow: str, default_if_absent='2000-01-01 00:00:00') -> None:
-    """
-     Does the following:
-     - Increments the execution date by a variable amount, passed in via the named parameters to timedelta like days, hours, and seconds: Represents the next run data for the Flow
-     - Updates the Prefect KV Store to set the 'last_executed' with the next execution date
-
-     Args:
-        - for_flow: The name of the flow in Prefect Cloud to write metadata to
-        - default_if_absent: The date to use as the last executed date if it isn't specified. THIS RESETS THE FLOW to fetch every record from the table!!
-
-     Returns:
-     The next execution date
-     """
-    default_state_params_json = json.dumps({'last_executed': default_if_absent,})
-    state_params_json = get_kv(for_flow, default_state_params_json)
-
-    state_params_dict = json.loads(state_params_json)
-
-    now = datetime.now()
-    timezone = pytz.utc
-    now_pacific_time = timezone.localize(now)
-    state_params_dict['last_executed'] = now_pacific_time.strftime('%Y-%m-%d %H:%M:%S')
-
-    print(f"Set last executed time to: {state_params_dict['last_executed']}")
-    set_kv(for_flow, json.dumps(state_params_dict))
->>>>>>> a4e6504b
 
 @task
 def extract_from_snowflake(flow_last_executed: datetime) -> DataFrame:
@@ -79,26 +31,6 @@
     """
     prereview_engagement_sql = f"""
             select
-<<<<<<< HEAD
-                RESOLVED_ID_TIME_ADDED_FEED_ID_KEY::string as ID,
-                to_varchar(time_added,'yyyy-MM-dd"T"HH:mm:ssZ')::string as UNLOADED_AT,
-                to_varchar(time_updated,'yyyy-MM-dd"T"HH:mm:ssZ')::string as TIME_UPDATED,
-                RESOLVED_ID::string as RESOLVED_ID,
-                'null'::string as RESOLVED_URL,
-                DAY7_SAVE_COUNT::integer as "7_DAYS_PRIOR_CUMULATIVE_SAVE_COUNT",
-                DAY6_SAVE_COUNT::integer as "6_DAYS_PRIOR_CUMULATIVE_SAVE_COUNT",
-                DAY5_SAVE_COUNT::integer as "5_DAYS_PRIOR_CUMULATIVE_SAVE_COUNT",
-                DAY4_SAVE_COUNT::integer as "4_DAYS_PRIOR_CUMULATIVE_SAVE_COUNT",
-                DAY3_SAVE_COUNT::integer as "3_DAYS_PRIOR_CUMULATIVE_SAVE_COUNT",
-                DAY2_SAVE_COUNT::integer as "2_DAYS_PRIOR_CUMULATIVE_SAVE_COUNT",
-                DAY1_SAVE_COUNT::integer as "1_DAYS_PRIOR_SAVE_COUNT",
-                WEEK1_SAVE_COUNT::integer as ALL_TIME_SAVE_COUNT,
-                WEEK1_OPEN_COUNT::integer as ALL_TIME_OPEN_COUNT,
-                WEEK1_SHARE_COUNT::integer as ALL_TIME_SHARE_COUNT,
-                WEEK1_FAVORITE_COUNT::integer as ALL_TIME_FAVORITE_COUNT
-            from analytics.dbt.pre_curated_reading_metrics
-            where time_updated > %s
-=======
                 RESOLVED_ID_TIME_ADDED_FEED_ID_KEY as ID,
                 to_varchar(updated_at,'yyyy-MM-dd"T"HH:mm:ssZ') as UPDATED_AT,
                 to_varchar(time_added,'yyyy-MM-dd"T"HH:mm:ssZ') as TIME_ADDED,
@@ -120,7 +52,6 @@
                 WEEK1_FAVORITE_COUNT as WEEK1_FAVORITE_COUNT
             from analytics.dbt.pre_curated_reading_metrics
             where updated_at > %s
->>>>>>> a4e6504b
             ;
         """
 
