--- conflicted
+++ resolved
@@ -8,13 +8,9 @@
 import boto3
 import pandas as pd
 import prefect
-<<<<<<< HEAD
 from prefect import Flow, task, Parameter, flatten
-=======
-from prefect import Flow, task, Parameter
 from prefect.engine.results import LocalResult
 from prefect.engine.serializers import PandasSerializer
->>>>>>> 83ca0f42
 from prefect.executors import LocalDaskExecutor
 from prefect.run_configs import ECSRun
 from prefect.tasks.snowflake import SnowflakeQuery
@@ -51,12 +47,7 @@
     bucket = SOURCE_S3_BUCKET
     s3 = boto3.resource('s3')
     response = s3.Object(bucket, key).get()
-<<<<<<< HEAD
     df_iterator = pd.read_csv(response['Body'], compression='gzip', chunksize=100000)
-=======
-    df_iterator = pd.read_csv(response['Body'], escapechar='\\', sep="|", header=None, usecols=[0, 1], chunksize=10000,
-                              names=['resolved_id', 'compressed_html'])
->>>>>>> 83ca0f42
     return [chunk for chunk in df_iterator]
 
 
