--- conflicted
+++ resolved
@@ -4,12 +4,6 @@
 from prefect.tasks.secrets import PrefectSecret
 from snowflake.connector import DictCursor
 
-<<<<<<< HEAD
-
-# https://docs.prefect.io/api/latest/tasks/aws.html#awssecretsmanager
-
-=======
->>>>>>> f0d899c7
 def get_query():
     # PrefectSecret.run can only be called during Flow run, not during registration.
     private_key = PrefectSecret('SNOWFLAKE_PRIVATE_KEY').run().encode()
