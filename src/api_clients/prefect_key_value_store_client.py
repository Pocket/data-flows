--- conflicted
+++ resolved
@@ -1,4 +1,3 @@
-<<<<<<< HEAD
 import json
 from datetime import datetime
 
@@ -7,9 +6,7 @@
 from prefect.backend import set_key_value, get_key_value
 from prefect.triggers import all_successful
 
-=======
 from prefect.backend import set_key_value, get_key_value
->>>>>>> dc6cf73f
 
 def set_kv(key: str, value: str):
     return set_key_value(key, value)
@@ -19,9 +16,7 @@
         return get_key_value(key)
     except ValueError as err:
         set_key_value(key, default_value)
-<<<<<<< HEAD
         return get_key_value(key)
-
 
 @task
 def get_last_executed_value(flow_name: str, default_if_absent='2000-01-01 00:00:00') -> datetime:
@@ -67,7 +62,4 @@
     state_params_dict['last_executed'] = now_pacific_time.strftime('%Y-%m-%d %H:%M:%S')
 
     print(f"Set last executed time to: {state_params_dict['last_executed']}")
-    set_kv(for_flow, json.dumps(state_params_dict))
-=======
-        return get_key_value(key)
->>>>>>> dc6cf73f
+    set_kv(for_flow, json.dumps(state_params_dict))