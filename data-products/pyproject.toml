--- conflicted
+++ resolved
@@ -1,10 +1,6 @@
 [tool.poetry]
 name = "data-products"
-<<<<<<< HEAD
-version = "0.7.2"
-=======
-version = "0.8.0"
->>>>>>> a30e0906
+version = "0.8.1"
 
 description = "Main project folder for data products prefect flows"
 authors = ["Braun <breyes@mozilla.com>"]
