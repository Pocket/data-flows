[tool.poetry]
name = "data-products"
<<<<<<< HEAD
version = "0.10.0"
=======
version = "0.10.2"
>>>>>>> 4da96765

description = "Main project folder for data products prefect flows"
authors = ["Braun <breyes@mozilla.com>"]
license = "Apache-2.0"
readme = "README.md"
packages = [{include = "shared", from = 'src'}]

[tool.poetry.dependencies]
python = "^3.10"
pydantic = "<2"
prefect = "^2.8.6"
prefect-dask = "^0.2.3"
snowflake-connector-python = "^3.0.0"
prefect-snowflake = "^0.26.1"
prefect-gcp = {extras = ["bigquery"], version = "^0.4.2"}
jinja2 = "^3.1.2"
prefect-sqlalchemy = "^0.2.4"
mysqlclient = "^2.2.0"
pandas = "^2.0.3"
db-dtypes = "^1.1.1"
aioboto3 = "^11.2.0"
prefect-aws = {git = "https://github.com/Pocket/prefect-aws.git", rev = "test-prs"}
html2text = "^2020.1.16"
oscrypto = {git = "https://github.com/wbond/oscrypto.git", rev = "d5f3437ed24257895ae1edd9e503cfb352e635a8"} # https://github.com/DataDog/datadog-agent/pull/19899/files
common-utils = {path = "../common-utils", develop = true}


[tool.poetry.group.dev.dependencies]
pytest = "^7.2.2"
pytest-coverage = "^0.0"
black = "^23.1.0"
pip = "^23.1.2"
install = "^1.3.5"
pytest-asyncio = "^0.21.0"
pytest-env = "^0.8.1"
ruff = "^0.0.280"
bokeh = ">=2.4.2,<3"
moto = {extras = ["s3", "sqs"], version = "^4.2.5"}
requests-mock = "^1.11.0"


[tool.poetry.group.docs.dependencies]
pip = "^23.1.2"
install = "^1.3.5"
mkdocs-material = "^9.1.17"
mkdocstrings-python = "^1.2.1"

[build-system]
requires = ["poetry-core"]
build-backend = "poetry.core.masonry.api"

[tool.prefect.envs.base]
python_version = "3.10"
dockerfile_path=".docker/base/Dockerfile"

[tool.prefect.docker.base]
python_version = "3.10"
dockerfile_path=".docker/worker/base/Dockerfile"

[tool.pytest.ini_options]
pythonpath = "src"
env = [
    'R:DF_CONFIG_SNOWFLAKE_CREDENTIALS={"role": "test", "account": "test.us-test-1", "user": "test@mozilla.com", "private_key_passphrase": "test", "private_key_path": "tmp/test.p8"}',
    'DF_CONFIG_SNOWFLAKE_SCHEMA=test',
    'DF_CONFIG_SNOWFLAKE_WAREHOUSE=prefect_wh_test',
    'R:DF_CONFIG_GCP_CREDENTIALS={"service_account_file": "tests/test.json"}',
    'R:DF_CONFIG_SNOWFLAKE_GCP_STAGE_DATA={"default_name": "DEVELOPMENT.TEST.PREFECT_GCS_STAGE_PARQ_DEV","default_location": "gs://test", "gcs_pocket_shared_name": "DEVELOPMENT.TEST.PREFECT_GCS_STAGE_PARQ_SHARED","gcs_pocket_shared_location": "gs://test"}',
    'D:DF_CONFIG_SQL_TEMPLATE_PATH=tests/sql_etl/unit/sql', # only sets if not already set https://github.com/pytest-dev/pytest-env#only-set-if-not-already-set
    'ARTICLES_MAX_PER_RUN=25',
    'PREFECT_LOGGING_LEVEL=ERROR', # reduce verbosity of logging
    'DASK_DISTRIBUTED__LOGGING__DISTRIBUTED=ERROR', # reduce verbosity of logging
    'NEW_TAB_REC_DATASET=braun',
    'R:DF_CONFIG_FREESTAR_CREDENTIALS={"api_key": "test"}',
    'R:DF_CONFIG_BRAZE_CREDENTIALS={"api_key":"test","rest_endpoint":"mock://test.com"}'
]<|MERGE_RESOLUTION|>--- conflicted
+++ resolved
@@ -1,10 +1,6 @@
 [tool.poetry]
 name = "data-products"
-<<<<<<< HEAD
-version = "0.10.0"
-=======
 version = "0.10.2"
->>>>>>> 4da96765
 
 description = "Main project folder for data products prefect flows"
 authors = ["Braun <breyes@mozilla.com>"]
