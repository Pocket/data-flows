[tool.poetry]
name = "data-products"
<<<<<<< HEAD
version = "0.6.4"
=======
version = "0.6.3"
>>>>>>> 488195f8
description = "Main project folder for data products prefect flows"
authors = ["Braun <breyes@mozilla.com>"]
license = "Apache-2.0"
readme = "README.md"

[tool.poetry.dependencies]
python = "^3.10"
prefect = "^2.8.6"
prefect-dask = "^0.2.3"
common-utils = {path = "../common-utils", develop = true}
snowflake-connector-python = "^3.0.0"
prefect-snowflake = "^0.26.1"
prefect-gcp = {extras = ["bigquery"], version = "^0.4.2"}
jinja2 = "^3.1.2"
prefect-sqlalchemy = "^0.2.4"
mysqlclient = "^2.2.0"
pandas = "^2.0.3"
db-dtypes = "^1.1.1"
aioboto3 = "^11.2.0"


[tool.poetry.group.dev.dependencies]
pytest = "^7.2.2"
pytest-coverage = "^0.0"
black = "^23.1.0"
prefect-aws = {git = "https://github.com/Pocket/prefect-aws.git", rev = "test-prs"}
pip = "^23.1.2"
install = "^1.3.5"
pytest-asyncio = "^0.21.0"
pytest-env = "^0.8.1"
ruff = "^0.0.280"


[tool.poetry.group.docs.dependencies]
pip = "^23.1.2"
install = "^1.3.5"
mkdocs-material = "^9.1.17"
mkdocstrings-python = "^1.2.1"

[build-system]
requires = ["poetry-core"]
build-backend = "poetry.core.masonry.api"

[tool.prefect.envs.base]
python_version = "3.10"
dockerfile_path=".docker/base/Dockerfile"

[tool.pytest.ini_options]
pythonpath = "src"
env = [
    'R:DF_CONFIG_SNOWFLAKE_CREDENTIALS={"role": "test", "account": "test.us-test-1", "user": "test@mozilla.com", "private_key_passphrase": "test", "private_key_path": "tmp/test.p8"}',
    'DF_CONFIG_SNOWFLAKE_SCHEMA=test',
    'DF_CONFIG_SNOWFLAKE_WAREHOUSE=prefect_wh_test',
    'R:DF_CONFIG_GCP_CREDENTIALS={"service_account_file": "tests/test.json"}',
    'R:DF_CONFIG_SNOWFLAKE_GCP_STAGES={"default_name": "DEVELOPMENT.TEST.PREFECT_GCS_STAGE_PARQ_DEV","default_location": "gs://test", "gcs_pocket_shared_name": "DEVELOPMENT.TEST.PREFECT_GCS_STAGE_PARQ_SHARED","gcs_pocket_shared_location": "gs://test"}',
    'D:DF_CONFIG_SQL_TEMPLATE_PATH=tests/sql_etl/unit/sql', # only sets if not already set https://github.com/pytest-dev/pytest-env#only-set-if-not-already-set
]<|MERGE_RESOLUTION|>--- conflicted
+++ resolved
@@ -1,10 +1,7 @@
 [tool.poetry]
 name = "data-products"
-<<<<<<< HEAD
 version = "0.6.4"
-=======
-version = "0.6.3"
->>>>>>> 488195f8
+
 description = "Main project folder for data products prefect flows"
 authors = ["Braun <breyes@mozilla.com>"]
 license = "Apache-2.0"
