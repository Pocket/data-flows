--- conflicted
+++ resolved
@@ -1,10 +1,6 @@
 [tool.poetry]
 name = "data-products"
-<<<<<<< HEAD
-version = "0.7.3"
-=======
-version = "0.7.1"
->>>>>>> eb803c6b
+version = "0.7.4"
 
 description = "Main project folder for data products prefect flows"
 authors = ["Braun <breyes@mozilla.com>"]
