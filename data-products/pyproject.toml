[tool.poetry]
name = "data-products"
version = "0.5.0"
description = "Main project folder for data products prefect flows"
authors = ["Braun <breyes@mozilla.com>"]
license = "Apache-2.0"
readme = "README.md"

[tool.poetry.dependencies]
python = "^3.10"
prefect = "^2.8.6"
prefect-dask = "^0.2.3"
common-utils = {path = "../common-utils", develop = true}
snowflake-connector-python = "<3.0.4"
prefect-snowflake = "^0.26.1"
prefect-gcp = {extras = ["bigquery"], version = "^0.4.2"}
jinja2 = "^3.1.2"
<<<<<<< HEAD
prefect-sqlalchemy = "^0.2.4"
mysqlclient = "^2.2.0"
=======
pandas = "^2.0.3"
db-dtypes = "^1.1.1"
aioboto3 = "^11.2.0"
>>>>>>> 012ec2db


[tool.poetry.group.dev.dependencies]
pytest = "^7.2.2"
pytest-coverage = "^0.0"
black = "^23.1.0"
prefect-aws = {git = "https://github.com/Pocket/prefect-aws.git", rev = "test-prs"}
pip = "^23.1.2"
install = "^1.3.5"
pytest-asyncio = "^0.21.0"
pytest-env = "^0.8.1"
ruff = "^0.0.280"


[tool.poetry.group.docs.dependencies]
pip = "^23.1.2"
install = "^1.3.5"
mkdocs-material = "^9.1.17"
mkdocstrings-python = "^1.2.1"

[build-system]
requires = ["poetry-core"]
build-backend = "poetry.core.masonry.api"

[tool.prefect.envs.base]
python_version = "3.10"
dockerfile_path=".docker/base/Dockerfile"

[tool.pytest.ini_options]
pythonpath = "src"
env = [
    'R:DF_CONFIG_SNOWFLAKE_CREDENTIALS={"role": "test", "account": "test.us-test-1", "user": "test@mozilla.com", "private_key_passphrase": "test", "private_key_path": "tmp/test.p8"}',
    'DF_CONFIG_SNOWFLAKE_SCHEMA=test',
    'DF_CONFIG_SNOWFLAKE_WAREHOUSE=prefect_wh_test',
    'R:DF_CONFIG_GCP_CREDENTIALS={"service_account_file": "tests/test.json"}',
    'R:DF_CONFIG_SNOWFLAKE_GCP_STAGES={"default_name": "DEVELOPMENT.TEST.PREFECT_GCS_STAGE_PARQ_DEV","default_location": "gs://test", "gcs_pocket_shared_name": "DEVELOPMENT.TEST.PREFECT_GCS_STAGE_PARQ_SHARED","gcs_pocket_shared_location": "gs://test"}',
    'D:DF_CONFIG_SQL_TEMPLATE_PATH=tests/sql_etl/unit/sql', # only sets if not already set https://github.com/pytest-dev/pytest-env#only-set-if-not-already-set
]<|MERGE_RESOLUTION|>--- conflicted
+++ resolved
@@ -15,14 +15,11 @@
 prefect-snowflake = "^0.26.1"
 prefect-gcp = {extras = ["bigquery"], version = "^0.4.2"}
 jinja2 = "^3.1.2"
-<<<<<<< HEAD
 prefect-sqlalchemy = "^0.2.4"
 mysqlclient = "^2.2.0"
-=======
 pandas = "^2.0.3"
 db-dtypes = "^1.1.1"
 aioboto3 = "^11.2.0"
->>>>>>> 012ec2db
 
 
 [tool.poetry.group.dev.dependencies]
