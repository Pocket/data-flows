--- conflicted
+++ resolved
@@ -1,10 +1,7 @@
 [tool.poetry]
 name = "data-products"
-version = "0.6.4"
-<<<<<<< HEAD
-=======
+version = "0.6.5"
 
->>>>>>> fc7fc440
 description = "Main project folder for data products prefect flows"
 authors = ["Braun <breyes@mozilla.com>"]
 license = "Apache-2.0"
